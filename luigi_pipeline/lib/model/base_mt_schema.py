--- conflicted
+++ resolved
@@ -6,7 +6,7 @@
 
 logger = logging.getLogger(__name__)
 logging.basicConfig(format='%(levelname)s (%(name)s %(lineno)s): %(message)s')
-logger.setLevel(logging.INFO)
+logger.setLevel(logging.DEBUG)
 
 
 
@@ -139,19 +139,11 @@
         """
         called_annotations = set()
         rounds: List[List[RowAnnotation]] = [self.all_annotation_fns()]
-<<<<<<< HEAD
-        logger.info(f'Will attempt to apply {len(rounds[0])} row annotations')
-
-        while len(rounds) > 0:
-            rnd = rounds.pop(0)
-            logger.info(f'Starting round with {len(rnd)} annotations')
-=======
         logger.debug(f'Will attempt to apply {len(rounds[0])} row annotations')
 
         while len(rounds) > 0:
             rnd = rounds.pop(0)
             logger.debug(f'Starting round with {len(rnd)} annotations')
->>>>>>> 07c3520b
             # add callers that you can't run yet to this list
             next_round = []
             annotations_to_apply = {}
@@ -192,11 +184,7 @@
                     func_ret = annotation.fn(self)
                 except RowAnnotationOmit:
                     # Do not annotate when RowAnnotationOmit raised.
-<<<<<<< HEAD
-                    logger.info(f'Received RowAnnotationOmit for "{annotation.name}"')
-=======
                     logger.debug(f'Received RowAnnotationOmit for "{annotation.name}"')
->>>>>>> 07c3520b
                     continue
 
                 annotations_to_apply[annotation.name] = func_ret
@@ -205,13 +193,9 @@
                 instance_metadata['result'] = func_ret
 
             # update the mt
-<<<<<<< HEAD
-            logger.info('Applying annotations: ' + ', '.join(annotations_to_apply.keys()))
-=======
             logger.debug(
                 'Applying annotations: ' + ', '.join(annotations_to_apply.keys())
             )
->>>>>>> 07c3520b
             self.set_mt(self.mt.annotate_rows(**annotations_to_apply))
 
             called_annotations = called_annotations.union(
