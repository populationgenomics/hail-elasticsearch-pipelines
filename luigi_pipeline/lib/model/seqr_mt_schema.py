--- conflicted
+++ resolved
@@ -1,14 +1,8 @@
 import hail as hl
 
-<<<<<<< HEAD
-from .base_mt_schema import BaseMTSchema, row_annotation, RowAnnotationOmit
-from hail_scripts.v02.utils.computed_fields import variant_id
-from hail_scripts.v02.utils.computed_fields import vep
-=======
 from lib.model.base_mt_schema import BaseMTSchema, row_annotation, RowAnnotationOmit
 from hail_scripts.computed_fields import variant_id
 from hail_scripts.computed_fields import vep
->>>>>>> 34e8cdc8
 
 
 class SeqrSchema(BaseMTSchema):
@@ -57,13 +51,8 @@
     @row_annotation(disable_index=True)
     def aIndex(self):
         return self.mt.a_index
-<<<<<<< HEAD
-
-    @row_annotation()
-=======
     
     @row_annotation(disable_index=True)
->>>>>>> 34e8cdc8
     def wasSplit(self):
         return self.mt.was_split
 
@@ -319,13 +308,8 @@
         # Convert the mt genotype entries into num_alt, gq, ab, dp, and sample_id.
         is_called = hl.is_defined(self.mt.GT)
         return {
-<<<<<<< HEAD
-            'num_alt': hl.if_else(is_called, self.mt.GT.n_alt_alleles(), -1),
-            'gq': hl.if_else(is_called, self.mt.GQ, hl.null(hl.tint)),
-=======
             'num_alt': hl.cond(is_called, self.mt.GT.n_alt_alleles(), -1),
             'gq': hl.cond(is_called, self.mt.GQ, 0),
->>>>>>> 34e8cdc8
             'ab': hl.bind(
                 lambda total: hl.if_else(
                     (is_called) & (total != 0) & (hl.len(self.mt.AD) > 1),
