--- conflicted
+++ resolved
@@ -311,27 +311,17 @@
             'num_alt': hl.if_else(is_called, self.mt.GT.n_alt_alleles(), -1),
             'gq': hl.if_else(is_called, self.mt.GQ, hl.null(hl.tint)),
             'ab': hl.bind(
-<<<<<<< HEAD
-                lambda total: hl.if_else((is_called) & (total != 0) & (hl.len(self.mt.AD) > 1),
-                                         hl.float(self.mt.AD[1] / total),
-                                         hl.null(hl.tfloat)),
-                hl.sum(self.mt.AD)
-            ),
-            'dp': hl.if_else(is_called, hl.int(hl.min(self.mt.DP, 32000)), hl.null(hl.tfloat)),
-            'sample_id': self.mt.s
-=======
-                lambda total: hl.cond(
+                lambda total: hl.if_else(
                     (is_called) & (total != 0) & (hl.len(self.mt.AD) > 1),
                     hl.float(self.mt.AD[1] / total),
                     hl.null(hl.tfloat),
                 ),
                 hl.sum(self.mt.AD),
             ),
-            'dp': hl.cond(
+            'dp': hl.if_else(
                 is_called, hl.int(hl.min(self.mt.DP, 32000)), hl.null(hl.tfloat)
             ),
             'sample_id': self.mt.s,
->>>>>>> 07c3520b
         }
 
 
