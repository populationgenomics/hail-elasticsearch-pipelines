--- conflicted
+++ resolved
@@ -288,13 +288,10 @@
             num_shards=num_shards,
             _meta=_meta)
 
-<<<<<<< HEAD
-        # export the data rows to elasticsearch
-=======
         if run_after_index_exists:
             run_after_index_exists()
 
->>>>>>> abd418e8
+        # export the data rows to elasticsearch
         logger.info("==> exporting data to elasticasearch. Write mode: %s, blocksize: %s" % (elasticsearch_write_operation, block_size))
         kt.export_elasticsearch(
             self._host,
