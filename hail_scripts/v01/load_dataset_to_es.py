--- conflicted
+++ resolved
@@ -591,10 +591,7 @@
         export_genotypes=True,
         disable_doc_values_for_fields=("sortedTranscriptConsequences", ) if not bool(args.use_nested_objects_for_vep) else (),
         disable_index_for_fields=("sortedTranscriptConsequences", ) if not bool(args.use_nested_objects_for_vep) else (),
-<<<<<<< HEAD
-=======
         run_after_index_exists=(lambda: route_index_to_temp_es_cluster(True, args)) if args.use_temp_loading_nodes else None,
->>>>>>> abd418e8
     )
 
     args.start_with_step = 3   # step 2 finished, so, if an error occurs and it goes to retry, start with the next step
