#!/usr/bin/env python

import argparse
import getpass
import logging
import os
import random
import re
import sys
import time

from gcloud_dataproc.utils import seqr_api
from kubernetes.shell_utils import run
from kubernetes.kubectl_utils import is_pod_running, is_pod_not_running, wait_until_pod_is_running
from kubernetes.yaml_settings_utils import process_jinja_template, load_settings

logger = logging.getLogger()


def init_command_line_args():
    unique_id = random.randint(10**5, 10**6 - 1)
    random_dataproc_cluster_name = "vep-%s" % unique_id

    unique_id = random.randint(10**5, 10**6 - 1)
    random_es_cluster_name = "test-es-cluster-%s" % unique_id

    p = argparse.ArgumentParser()
    p.add_argument("-c", "--cluster-name", help="dataproc cluster name. If it doesn't exist, it will be created", default=random_dataproc_cluster_name)
    p.add_argument("--num-workers", help="num dataproc worker nodes to create", default=2, type=int)
    p.add_argument("--num-preemptible-workers", help="num preemptible dataproc worker nodes to create", default=12, type=int)

    p.add_argument("--genome-version", help="genome version: 37 or 38", choices=["37", "38"], required=True)
    p.add_argument("--project-guid", help="seqr project guid", required=True)

    p.add_argument("--seqr-url", help="seqr url for retrieving pedigree info", default="https://seqr.broadinstitute.org")
    p.add_argument("--seqr-username", help="seqr username for retrieving pedigree info")
    p.add_argument("--seqr-password", help="seqr password for retrieving pedigree info")

    p.add_argument("--start-with-step", help="which pipeline step to start with.", type=int, default=0, choices=[0, 1, 2, 3, 4])
    p.add_argument("--stop-after-step", help="stop after this pipeline step", type=int)
    p.add_argument("--download-fam-file", help="download .fam file from seqr", action='store_true')


    p.add_argument("--use-temp-loading-nodes", action="store_true",
        help="If specified, temporary loading nodes will be created and added to the elasticsearch cluster")
    p.add_argument("--k8s-cluster-name", help="Specifies the kubernetes cluster name that hosts elasticsearch (eg. 'gcloud-prod-es')."
        "This name is currently also re-used as elasticsearch's internal cluster name which it uses to link up with other elasticsearch instances.", default=random_es_cluster_name)
    p.add_argument("--num-temp-loading-nodes", type=int,
        help="For use with --num-temp-loading-nodes. Number of temp loading nodes to create.", default=3)

    p.add_argument("--create-persistent-es-nodes", action="store_true",
        help="If specified, a persistent ES cluster will be created before loading data or creating temp loading nodes."
        " This is unnecessary if an elasticsearch cluster already exists.")
<<<<<<< HEAD
    p.add_argument("--num-persistent-nodes", type=int, help="For use with --num-persistent-nodes. Number of persistent data nodes to create.", default=3)
=======
    p.add_argument("--k8s-cluster-name", help="Specifies the kubernetes cluster name that hosts elasticsearch.", default=random_es_cluster_name)
>>>>>>> a5c33ba1

    p.add_argument("--host", help="Elastisearch host", default=os.environ.get("ELASTICSEARCH_SERVICE_HOSTNAME", "localhost"))
    p.add_argument("--port", help="Elastisearch port", default="9200")

    p.add_argument("input_dataset", help="input VCF or VDS")
    args, unparsed_args = p.parse_known_args()

    return args, unparsed_args


def submit_load_dataset_to_es_job(
        dataproc_cluster_name,
        start_with_step=0,
        stop_after_step=None,
        other_load_dataset_to_es_args=()):

    # submit job
    run(" ".join(map(str, [
        "./gcloud_dataproc/submit.py",
        "--hail-version 0.1",
        "--cluster %(dataproc_cluster_name)s",
        "hail_scripts/v01/load_dataset_to_es.py",
        "--stop-after-step %(stop_after_step)s " if stop_after_step is not None else "",
        "--start-with-step %(start_with_step)s ",
        ] + list(other_load_dataset_to_es_args))) % locals())


def _create_dataproc_cluster(dataproc_cluster_name, genome_version, num_workers=2, num_preemptible_workers=12):
    run("python ./gcloud_dataproc/v01/create_cluster_GRCh%(genome_version)s.py %(dataproc_cluster_name)s %(num_workers)s %(num_preemptible_workers)s" % locals(),
        errors_to_ignore=["Already exists"])


def _process_kubernetes_configs(action, config_paths, settings):
    for config_path in config_paths:
        # configure deployment dir
        output_dir = "/tmp/deployments/%(TIMESTAMP)s_%(CLUSTER_NAME)s" % settings
        process_jinja_template(".", config_path, settings, output_dir)

        config_path = os.path.join(output_dir, config_path)
        if action == "delete":
            run("kubectl delete -f %(config_path)s" % locals(), errors_to_ignore=["not found"])
        elif action == "create":
            run("kubectl apply -f %(config_path)s" % locals(), errors_to_ignore=["already exists", "already allocated"])


def _wait_for_data_nodes_state(action, settings, data_node_name="es-data-loading"):
    check_pod_state = is_pod_not_running if action == "delete" else is_pod_running
    # wait for all data nodes to enter desired state
    for i in range(int(settings.get("ES_DATA_NUM_PODS", 1))):
        done = False
        while not done:
            done = check_pod_state(data_node_name, pod_number=i)
            time.sleep(5)

def _set_k8s_context(settings):
    run("gcloud container clusters get-credentials %(CLUSTER_NAME)s" % settings)
    run("kubectl config set-context $(kubectl config current-context) --namespace=%(NAMESPACE)s" % settings)

def _create_persistent_es_nodes(settings):
    # make sure cluster exists - create cluster with 1 node
    run(" ".join([
        "gcloud container clusters create %(CLUSTER_NAME)s",
        "--machine-type %(CLUSTER_MACHINE_TYPE)s",
        "--num-nodes 1",   # "--scopes https://www.googleapis.com/auth/devstorage.read_write"
    ]) % settings, errors_to_ignore=["Already exists"])


    _set_k8s_context(settings)

    # create additional nodes
    run(" ".join([
        "gcloud container node-pools create es-persistent-nodes",
        "--cluster %(CLUSTER_NAME)s",
        "--machine-type %(CLUSTER_MACHINE_TYPE)s",
        "--num-nodes " + str(int(settings.get("ES_DATA_NUM_PODS", 1)) - 1),
    ]) % settings, errors_to_ignore=["Already exists"])

    # deploy elasticsearch
    _process_kubernetes_configs("create", settings=settings,
        config_paths=[
            #"./gcloud_dataproc/utils/elasticsearch_cluster/es-configmap.yaml",
            "./kubernetes/elasticsearch-sharded/es-namespace.yaml",
            "./kubernetes/elasticsearch-sharded/es-discovery-svc.yaml",
            "./kubernetes/elasticsearch-sharded/es-master.yaml",
            "./kubernetes/elasticsearch-sharded/es-svc.yaml",
            "./kubernetes/elasticsearch-sharded/es-kibana.yaml",
        ])

    wait_until_pod_is_running("es-kibana")

    _process_kubernetes_configs("create", settings=settings,
        config_paths=[
            "./kubernetes/elasticsearch-sharded/es-client.yaml",
            "./kubernetes/elasticsearch-sharded/es-data-stateful.yaml",
            "./kubernetes/elasticsearch-sharded/es-data-svc.yaml",
        ])

    _wait_for_data_nodes_state("create", settings, data_node_name="es-data")



def _create_temp_es_loading_nodes(settings):
    # make sure k8s cluster exists
    #run(" ".join([
    #    "gcloud container clusters create %(k8s_cluster_name)s",
    #    "--machine-type %(CLUSTER_MACHINE_TYPE)s",
    #    "--num-nodes 1",   # "--scopes https://www.googleapis.com/auth/devstorage.read_write"
    #]) % locals(), errors_to_ignore=["Already exists"])

    _set_k8s_context(settings)

    # add loading nodes
    run(" ".join([
        "gcloud container node-pools create loading-cluster ",
        "--cluster %(CLUSTER_NAME)s",
        "--machine-type %(CLUSTER_MACHINE_TYPE)s",
        "--num-nodes %(ES_DATA_NUM_PODS)s",
        "--local-ssd-count 1",
    ]) % settings, errors_to_ignore=["Already exists"])

    # deploy elasticsearch
    _process_kubernetes_configs("create", settings=settings,
        config_paths=[
            "./kubernetes/elasticsearch-sharded/es-data-stateless-local-ssd.yaml",
        ])

    _wait_for_data_nodes_state("create", settings)

    # get ip address of loading nodes
    elasticsearch_ip_address = run("kubectl get endpoints elasticsearch -o jsonpath='{.subsets[0].addresses[0].ip}'")

    logger.info("elasticsearch loading cluster IP address: {}".format(elasticsearch_ip_address))
    if not elasticsearch_ip_address or not re.match("\d{1,3}\.\d{1,3}\.\d{1,3}\.\d{1,3}", elasticsearch_ip_address):
        logger.error("Invalid elasticsearch IP address: '{}'".format(elasticsearch_ip_address))

    # add firewall rule to allow ingress
    firewall_rule_name = _compute_firewall_rule_name(settings["CLUSTER_NAME"])
    source_range = "%s.%s.0.0/16" % tuple(elasticsearch_ip_address.split(".")[0:2])
    for action in ["create", "update"]:
        run(("gcloud compute firewall-rules %(action)s %(firewall_rule_name)s "
             "--description='Allow any machine in the project-default network to connect to elasticsearch loading cluster ports 9200, 9300'"
             "--network=default "
             "--allow=tcp:9200,tcp:9300 "
             "--source-ranges=%(source_range)s ") % locals(), errors_to_ignore=["already exists"])

    return elasticsearch_ip_address


def _create_es_nodes(settings, create_persistent_es_nodes=False):
    logger.info("==> Create ES nodes")

    load_settings([], settings)

    if create_persistent_es_nodes:
        _create_persistent_es_nodes(settings)

    ip_address = _create_temp_es_loading_nodes(settings)

    return ip_address


def _get_es_node_settings(k8s_cluster_name, num_temp_loading_nodes):
    return {
        "DEPLOY_TO": k8s_cluster_name,
        "CLUSTER_NAME": k8s_cluster_name,
        "ES_CLUSTER_NAME": k8s_cluster_name,
        "NAMESPACE": k8s_cluster_name,  # kubernetes namespace
        "IMAGE_PULL_POLICY": "Always",
        "TIMESTAMP": time.strftime("%Y%m%d_%H%M%S"),

        "CLUSTER_MACHINE_TYPE": "n1-highmem-4",
        "ELASTICSEARCH_VERSION": "6.3.2",
        "ELASTICSEARCH_JVM_MEMORY": "13g",
        "ELASTICSEARCH_DISK_SIZE": "100Gi",
        "ELASTICSEARCH_DISK_SNAPSHOTS": None,

        "KIBANA_SERVICE_PORT": 5601,

        "ES_CLIENT_NUM_PODS": 3,
        "ES_MASTER_NUM_PODS": 2,
        "ES_DATA_NUM_PODS": num_temp_loading_nodes,
    }


def _enable_cluster_routing_rebalance(enable, dataproc_cluster_name, host, port):
    logger.info("==> %s cluster.routing.rebalance", "enable" if enable else "disable")

    run(" ".join(map(str, [
        "./gcloud_dataproc/submit.py",
        "--hail-version 0.1",
        "--cluster", dataproc_cluster_name,
        "hail_scripts/elasticsearch_ops/cluster_routing_rebalance.py",
        "--host", host,
        "--port", port,
        "--enable" if enable else "--disable",
   ])))


def _compute_firewall_rule_name(k8s_cluster_name):
    return "%(k8s_cluster_name)s-firewall-rule" % locals()


def main():
    if "-h" in sys.argv or "--help" in sys.argv:
        run("python hail_scripts/v01/load_dataset_to_es.py -h")
        print("====================================================================================================")
        print("       NOTE: Any args not in the following list will be matched against args in the list above:")
        print("====================================================================================================")

    os.chdir(os.path.join(os.path.dirname(__file__), ".."))

    # get command-line args
    args, unparsed_args = init_command_line_args()

    # forward uparsed and other args to the load_dataset_to_es.py script
    load_dataset_to_es_args = unparsed_args

    load_dataset_to_es_args.extend([
        "--host", args.host,
        "--port", args.port,
        "--genome-version", args.genome_version,
        "--project-guid", args.project_guid,
        "--use-temp-loading-nodes" if args.use_temp_loading_nodes else "",
        args.input_dataset,
    ])

    # download .fam file?
    is_fam_file_specified = "--fam-file" in unparsed_args
    is_subset_samples_file_specified = "--subset-samples" in unparsed_args

    if args.download_fam_file and (not is_fam_file_specified or not is_subset_samples_file_specified):
        input_dataset_directory = os.path.dirname(args.input_dataset) or "."

        # prompt for seqr username and password
        seqr_username = args.seqr_username or input("seqr username: ")
        seqr_password = args.seqr_password or getpass.getpass("seqr password: ")

        # download file
        fam_file_path, subset_samples_file_path = seqr_api.download_pedigree_info(
            args.project_guid, seqr_username=seqr_username, seqr_password=seqr_password)

        # upload fam file to vcf_directory
        if not is_fam_file_specified:
            fam_file_gcloud_path = os.path.join(input_dataset_directory, os.path.basename(fam_file_path))
            run("gsutil cp %(fam_file_path)s %(fam_file_gcloud_path)s" % locals())
            load_dataset_to_es_args.extend(["--fam-file", fam_file_gcloud_path])

        # upload subset-samples to vcf_directory
        if not is_subset_samples_file_specified:
            subset_samples_file_gcloud_path = os.path.join(input_dataset_directory, os.path.basename(subset_samples_file_path))
            run("gsutil cp %(subset_samples_file_path)s %(subset_samples_file_gcloud_path)s" % locals())
            load_dataset_to_es_args.extend(["--subset-samples", subset_samples_file_gcloud_path])

    # run pipeline with or without using a temp elasticsearch cluster for loading
    if args.use_temp_loading_nodes and (args.stop_after_step == None or args.stop_after_step > 1):
        # make sure kubectl is installed
        run("kubectl version --client")


        # run vep and compute derived annotations before create temp elasticsearch loading nodes
        if args.start_with_step <= 1:
            # make sure cluster exists
            _create_dataproc_cluster(
                args.cluster_name,
                args.genome_version,
                num_workers=args.num_workers,
                num_preemptible_workers=args.num_preemptible_workers)
            submit_load_dataset_to_es_job(
                args.cluster_name,
                start_with_step=args.start_with_step,
                stop_after_step=1,
                other_load_dataset_to_es_args=load_dataset_to_es_args)

        # create temp es nodes
        settings = _get_es_node_settings(args.k8s_cluster_name, args.num_temp_loading_nodes)

        ip_address = _create_es_nodes(settings, create_persistent_es_nodes=args.create_persistent_es_nodes)

        _enable_cluster_routing_rebalance(False, args.cluster_name, ip_address, args.port)

        # make sure cluster exists
        _create_dataproc_cluster(
            args.cluster_name,
            args.genome_version,
            num_workers=args.num_workers,
            num_preemptible_workers=args.num_preemptible_workers)

        # continue pipeline starting with loading steps, stream data to the new elasticsearch instance at ip_address
        submit_load_dataset_to_es_job(
            args.cluster_name,
            start_with_step=max(2, args.start_with_step),  # start with step 2 or later
            stop_after_step=args.stop_after_step,
            other_load_dataset_to_es_args=load_dataset_to_es_args + ["--host %(ip_address)s" % locals()])

        _enable_cluster_routing_rebalance(True, args.cluster_name, ip_address, args.port)

    else:
        # make sure cluster exists
        _create_dataproc_cluster(
            args.cluster_name,
            args.genome_version,
            num_workers=args.num_workers,
            num_preemptible_workers=args.num_preemptible_workers)

        submit_load_dataset_to_es_job(
            args.cluster_name,
            start_with_step=args.start_with_step,
            stop_after_step=args.stop_after_step,
            other_load_dataset_to_es_args=load_dataset_to_es_args,
        )


if __name__ == "__main__":
    main()
<|MERGE_RESOLUTION|>--- conflicted
+++ resolved
@@ -51,11 +51,6 @@
     p.add_argument("--create-persistent-es-nodes", action="store_true",
         help="If specified, a persistent ES cluster will be created before loading data or creating temp loading nodes."
         " This is unnecessary if an elasticsearch cluster already exists.")
-<<<<<<< HEAD
-    p.add_argument("--num-persistent-nodes", type=int, help="For use with --num-persistent-nodes. Number of persistent data nodes to create.", default=3)
-=======
-    p.add_argument("--k8s-cluster-name", help="Specifies the kubernetes cluster name that hosts elasticsearch.", default=random_es_cluster_name)
->>>>>>> a5c33ba1
 
     p.add_argument("--host", help="Elastisearch host", default=os.environ.get("ELASTICSEARCH_SERVICE_HOSTNAME", "localhost"))
     p.add_argument("--port", help="Elastisearch port", default="9200")
